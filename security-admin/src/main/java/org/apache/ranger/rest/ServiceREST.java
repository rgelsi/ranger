--- conflicted
+++ resolved
@@ -352,15 +352,10 @@
 		SearchFilter filter = searchUtil.getSearchFilter(request, serviceDefService.sortFields);
 
 		try {
-<<<<<<< HEAD
 			paginatedSvcDefs = svcStore.getPaginatedServiceDefs(filter);
-		} catch (Exception excp) {
-=======
-			ret = svcStore.getPaginatedServiceDefs(filter);
 		} catch(WebApplicationException excp) {
 			throw excp;
 		} catch (Throwable excp) {
->>>>>>> c5f61c89
 			LOG.error("getServiceDefs() failed", excp);
 
 			throw restErrorUtil.createRESTException(excp.getMessage());
@@ -575,15 +570,10 @@
 		SearchFilter filter = searchUtil.getSearchFilter(request, svcService.sortFields);
 
 		try {
-<<<<<<< HEAD
 			paginatedSvcs = svcStore.getPaginatedServices(filter);
-		} catch (Exception excp) {
-=======
-			ret = svcStore.getPaginatedServices(filter);
 		} catch(WebApplicationException excp) {
 			throw excp;
 		} catch (Throwable excp) {
->>>>>>> c5f61c89
 			LOG.error("getServices() failed", excp);
 
 			throw restErrorUtil.createRESTException(excp.getMessage());
@@ -1128,7 +1118,6 @@
 		try {
 			paginatedPolicies = svcStore.getPaginatedPolicies(filter);
 
-<<<<<<< HEAD
 			if(paginatedPolicies != null) {
 				ret = new RangerPolicyList();
 
@@ -1142,13 +1131,9 @@
 
 				applyAdminAccessFilter(ret);
 			}
-		} catch (Exception excp) {
-=======
-			applyAdminAccessFilter(ret);
 		} catch(WebApplicationException excp) {
 			throw excp;
 		} catch (Throwable excp) {
->>>>>>> c5f61c89
 			LOG.error("getPolicies() failed", excp);
 
 			throw restErrorUtil.createRESTException(excp.getMessage());
@@ -1235,7 +1220,6 @@
 		try {
 			paginatedPolicies = svcStore.getPaginatedServicePolicies(serviceId, filter);
 
-<<<<<<< HEAD
 			if(paginatedPolicies != null) {
 				ret = new RangerPolicyList();
 
@@ -1249,13 +1233,9 @@
 
 				applyAdminAccessFilter(ret);
 			}
-		} catch (Exception excp) {
-=======
-			applyAdminAccessFilter(ret);
 		} catch(WebApplicationException excp) {
 			throw excp;
 		} catch (Throwable excp) {
->>>>>>> c5f61c89
 			LOG.error("getServicePolicies(" + serviceId + ") failed", excp);
 
 			throw restErrorUtil.createRESTException(excp.getMessage());
@@ -1290,7 +1270,6 @@
 		try {
 			paginatedPolicies = svcStore.getPaginatedServicePolicies(serviceName, filter);
 
-<<<<<<< HEAD
 			if(paginatedPolicies != null) {
 				ret = new RangerPolicyList();
 
@@ -1304,13 +1283,9 @@
 
 				applyAdminAccessFilter(ret);
 			}
-		} catch (Exception excp) {
-=======
-			applyAdminAccessFilter(ret);
 		} catch(WebApplicationException excp) {
 			throw excp;
 		} catch (Throwable excp) {
->>>>>>> c5f61c89
 			LOG.error("getServicePolicies(" + serviceName + ") failed", excp);
 
 			throw restErrorUtil.createRESTException(excp.getMessage());
