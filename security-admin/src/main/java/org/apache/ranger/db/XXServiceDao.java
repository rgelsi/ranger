--- conflicted
+++ resolved
@@ -71,7 +71,6 @@
 		}
 	}
 
-<<<<<<< HEAD
 	public List<XXService> findByTagServiceId(Long tagServiceId) {
 		if (tagServiceId == null) {
 			return new ArrayList<XXService>();
@@ -84,7 +83,6 @@
 		}
 	}
 
-=======
 	public void updateSequence() {
 		Long maxId = getMaxIdOfXXService();
 
@@ -94,5 +92,4 @@
 
 		updateSequence("X_SERVICE_SEQ", maxId + 1);
 	}
->>>>>>> 0512610e
 }