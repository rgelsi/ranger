/*
 * Licensed to the Apache Software Foundation (ASF) under one
 * or more contributor license agreements.  See the NOTICE file
 * distributed with this work for additional information
 * regarding copyright ownership.  The ASF licenses this file
 * to you under the Apache License, Version 2.0 (the
 * "License"); you may not use this file except in compliance
 * with the License.  You may obtain a copy of the License at
 * 
 * http://www.apache.org/licenses/LICENSE-2.0
 * 
 * Unless required by applicable law or agreed to in writing,
 * software distributed under the License is distributed on an
 * "AS IS" BASIS, WITHOUT WARRANTIES OR CONDITIONS OF ANY
 * KIND, either express or implied.  See the License for the
 * specific language governing permissions and limitations
 * under the License.
 */

package org.apache.ranger.plugin.policyengine;

import org.apache.commons.collections.CollectionUtils;
import org.apache.commons.lang.StringUtils;
import org.apache.commons.logging.Log;
import org.apache.commons.logging.LogFactory;
import org.apache.ranger.plugin.contextenricher.RangerContextEnricher;
import org.apache.ranger.plugin.model.RangerPolicy;
import org.apache.ranger.plugin.model.RangerResource;
import org.apache.ranger.plugin.model.RangerServiceDef;
import org.apache.ranger.plugin.model.RangerPolicy.RangerPolicyResource;
import org.apache.ranger.plugin.policyevaluator.RangerPolicyEvaluator;
import org.apache.ranger.plugin.util.ServicePolicies;

import java.util.*;


public class RangerPolicyEngineImpl implements RangerPolicyEngine {
	private static final Log LOG = LogFactory.getLog(RangerPolicyEngineImpl.class);

	private final RangerPolicyRepository policyRepository;
	private final RangerPolicyRepository tagPolicyRepository;
	
	private final List<RangerContextEnricher> allContextEnrichers;

	public RangerPolicyEngineImpl(ServicePolicies servicePolicies) {
		this(servicePolicies, null);
	}

	public RangerPolicyEngineImpl(ServicePolicies servicePolicies, RangerPolicyEngineOptions options) {
		if (LOG.isDebugEnabled()) {
			LOG.debug("==> RangerPolicyEngineImpl(" + servicePolicies + ", " + options + ")");
		}

		if (options == null) {
			options = new RangerPolicyEngineOptions();
		}

		policyRepository = new RangerPolicyRepository(servicePolicies, options);

		ServicePolicies.TagPolicies tagPolicies = servicePolicies.getTagPolicies();

		if (!options.disableTagPolicyEvaluation
				&& tagPolicies != null
				&& !StringUtils.isEmpty(tagPolicies.getServiceName())
				&& tagPolicies.getServiceDef() != null
				&& !CollectionUtils.isEmpty(tagPolicies.getPolicies())) {

			if (LOG.isDebugEnabled()) {
				LOG.debug("RangerPolicyEngineImpl : Building tag-policy-repository for tag-service " + tagPolicies.getServiceName());
			}
			tagPolicyRepository = new RangerPolicyRepository(tagPolicies, options, servicePolicies.getServiceName(),
					servicePolicies.getServiceDef());

		} else {
			if (LOG.isDebugEnabled()) {
				LOG.debug("RangerPolicyEngineImpl : No tag-policy-repository for service " + servicePolicies.getServiceName());
			}
			tagPolicyRepository = null;
		}

		List<RangerContextEnricher> tmpList;

		List<RangerContextEnricher> tagContextEnrichers = tagPolicyRepository == null ? null :tagPolicyRepository.getContextEnrichers();
		List<RangerContextEnricher> resourceContextEnrichers = policyRepository.getContextEnrichers();

		if (CollectionUtils.isEmpty(tagContextEnrichers)) {
			tmpList = resourceContextEnrichers;
		} else if (CollectionUtils.isEmpty(resourceContextEnrichers)) {
			tmpList = tagContextEnrichers;
		} else {
			tmpList = new ArrayList<RangerContextEnricher>(tagContextEnrichers);
			tmpList.addAll(resourceContextEnrichers);
		}

		this.allContextEnrichers = tmpList;

		if (LOG.isDebugEnabled()) {
			LOG.debug("<== RangerPolicyEngineImpl()");
		}
	}

	@Override
	public String getServiceName() {
		return policyRepository.getServiceName();
	}

	@Override
	public RangerServiceDef getServiceDef() {
		return policyRepository.getServiceDef();
	}

	@Override
	public long getPolicyVersion() {
		return policyRepository.getPolicyVersion();
	}

	@Override
	public RangerAccessResult createAccessResult(RangerAccessRequest request) {
		return new RangerAccessResult(this.getServiceName(), policyRepository.getServiceDef(), request);
	}

	@Override
<<<<<<< HEAD
	public void enrichContext(RangerAccessRequest request) {
		if (LOG.isDebugEnabled()) {
			LOG.debug("==> RangerPolicyEngineImpl.enrichContext(" + request + ")");
		}

		List<RangerContextEnricher> enrichers = allContextEnrichers;

		if (request != null && !CollectionUtils.isEmpty(enrichers)) {
			for (RangerContextEnricher enricher : enrichers) {
=======
	public void preProcess(RangerAccessRequest request) {
		if(LOG.isDebugEnabled()) {
			LOG.debug("==> RangerPolicyEngineImpl.preProcess(" + request + ")");
		}

		setResourceServiceDef(request);

		List<RangerContextEnricher> enrichers = policyRepository.getContextEnrichers();

		if(!CollectionUtils.isEmpty(enrichers)) {
			for(RangerContextEnricher enricher : enrichers) {
>>>>>>> f35d53b8
				enricher.enrich(request);
			}
		}

<<<<<<< HEAD
		if (LOG.isDebugEnabled()) {
			LOG.debug("<== RangerPolicyEngineImpl.enrichContext(" + request + ")");
=======
		if(LOG.isDebugEnabled()) {
			LOG.debug("<== RangerPolicyEngineImpl.preProcess(" + request + ")");
>>>>>>> f35d53b8
		}
	}

	@Override
<<<<<<< HEAD
	public void enrichContext(Collection<RangerAccessRequest> requests) {
		if (LOG.isDebugEnabled()) {
			LOG.debug("==> RangerPolicyEngineImpl.enrichContext(" + requests + ")");
		}

		List<RangerContextEnricher> enrichers = allContextEnrichers;

		if (!CollectionUtils.isEmpty(requests) && !CollectionUtils.isEmpty(enrichers)) {
			for (RangerContextEnricher enricher : enrichers) {
				for (RangerAccessRequest request : requests) {
					enricher.enrich(request);
				}
			}
		}

		if (LOG.isDebugEnabled()) {
			LOG.debug("<== RangerPolicyEngineImpl.enrichContext(" + requests + ")");
=======
	public void preProcess(Collection<RangerAccessRequest> requests) {
		if(LOG.isDebugEnabled()) {
			LOG.debug("==> RangerPolicyEngineImpl.preProcess(" + requests + ")");
		}

		if(CollectionUtils.isNotEmpty(requests)) {
			for(RangerAccessRequest request : requests) {
				setResourceServiceDef(request);
			}

			List<RangerContextEnricher> enrichers = policyRepository.getContextEnrichers();

			if(CollectionUtils.isNotEmpty(enrichers)) {
				for(RangerContextEnricher enricher : enrichers) {
					for(RangerAccessRequest request : requests) {
						enricher.enrich(request);
					}
				}
			}
		}

		if(LOG.isDebugEnabled()) {
			LOG.debug("<== RangerPolicyEngineImpl.preProcess(" + requests + ")");
>>>>>>> f35d53b8
		}
	}

	@Override
	public RangerAccessResult isAccessAllowed(RangerAccessRequest request, RangerAccessResultProcessor resultProcessor) {
		if (LOG.isDebugEnabled()) {
			LOG.debug("==> RangerPolicyEngineImpl.isAccessAllowed(" + request + ")");
		}

		RangerAccessResult ret = isAccessAllowedNoAudit(request);

		if (resultProcessor != null) {
			resultProcessor.processResult(ret);
		}

		if (LOG.isDebugEnabled()) {
			LOG.debug("<== RangerPolicyEngineImpl.isAccessAllowed(" + request + "): " + ret);
		}

		return ret;
	}

	@Override
	public Collection<RangerAccessResult> isAccessAllowed(Collection<RangerAccessRequest> requests, RangerAccessResultProcessor resultProcessor) {
		if (LOG.isDebugEnabled()) {
			LOG.debug("==> RangerPolicyEngineImpl.isAccessAllowed(" + requests + ")");
		}

		Collection<RangerAccessResult> ret = new ArrayList<RangerAccessResult>();

		if (requests != null) {
			for (RangerAccessRequest request : requests) {

				RangerAccessResult result = isAccessAllowedNoAudit(request);

				ret.add(result);
			}
		}

		if (resultProcessor != null) {
			resultProcessor.processResults(ret);
		}

		if (LOG.isDebugEnabled()) {
			LOG.debug("<== RangerPolicyEngineImpl.isAccessAllowed(" + requests + "): " + ret);
		}

		return ret;
	}

	@Override
	public boolean isAccessAllowed(RangerAccessResource resource, String user, Set<String> userGroups, String accessType) {
		if (LOG.isDebugEnabled()) {
			LOG.debug("==> RangerPolicyEngineImpl.isAccessAllowed(" + resource + ", " + user + ", " + userGroups + ", " + accessType + ")");
		}

		boolean ret = false;

		for (RangerPolicyEvaluator evaluator : policyRepository.getPolicyEvaluators()) {
			ret = evaluator.isAccessAllowed(resource, user, userGroups, accessType);

			if (ret) {
				break;
			}
		}

		if (LOG.isDebugEnabled()) {
			LOG.debug("<== RangerPolicyEngineImpl.isAccessAllowed(" + resource + ", " + user + ", " + userGroups + ", " + accessType + "): " + ret);
		}

		return ret;
	}


	@Override
	public boolean isAccessAllowed(Map<String, RangerPolicyResource> resources, String user, Set<String> userGroups, String accessType) {
		if (LOG.isDebugEnabled()) {
			LOG.debug("==> RangerPolicyEngineImpl.isAccessAllowed(" + resources + ", " + user + ", " + userGroups + ", " + accessType + ")");
		}

		boolean ret = false;

		for (RangerPolicyEvaluator evaluator : policyRepository.getPolicyEvaluators()) {
			ret = evaluator.isAccessAllowed(resources, user, userGroups, accessType);

			if (ret) {
				break;
			}
		}

		if (LOG.isDebugEnabled()) {
			LOG.debug("<== RangerPolicyEngineImpl.isAccessAllowed(" + resources + ", " + user + ", " + userGroups + ", " + accessType + "): " + ret);
		}

		return ret;
	}

	@Override
	public RangerPolicy getExactMatchPolicy(RangerAccessResource resource) {
		if (LOG.isDebugEnabled()) {
			LOG.debug("==> RangerPolicyEngineImpl.getExactMatchPolicy(" + resource + ")");
		}

		RangerPolicy ret = null;

		for (RangerPolicyEvaluator evaluator : policyRepository.getPolicyEvaluators()) {
			if (evaluator.isSingleAndExactMatch(resource)) {
				ret = evaluator.getPolicy();

				break;
			}
		}

		if (LOG.isDebugEnabled()) {
			LOG.debug("<== RangerPolicyEngineImpl.getExactMatchPolicy(" + resource + "): " + ret);
		}

		return ret;
	}

	@Override
	public List<RangerPolicy> getAllowedPolicies(String user, Set<String> userGroups, String accessType) {
		if (LOG.isDebugEnabled()) {
			LOG.debug("==> RangerPolicyEngineImpl.getAllowedPolicies(" + user + ", " + userGroups + ", " + accessType + ")");
		}

		List<RangerPolicy> ret = new ArrayList<RangerPolicy>();

		for (RangerPolicyEvaluator evaluator : policyRepository.getPolicyEvaluators()) {
			RangerPolicy policy = evaluator.getPolicy();

			boolean isAccessAllowed = isAccessAllowed(policy.getResources(), user, userGroups, accessType);

			if (isAccessAllowed) {
				ret.add(policy);
			}
		}

		if (LOG.isDebugEnabled()) {
			LOG.debug("<== RangerPolicyEngineImpl.getAllowedPolicies(" + user + ", " + userGroups + ", " + accessType + "): policyCount=" + ret.size());
		}

		return ret;
	}

	protected RangerAccessResult isAccessAllowedNoAudit(RangerAccessRequest request) {
		if (LOG.isDebugEnabled()) {
			LOG.debug("==> RangerPolicyEngineImpl.isAccessAllowedNoAudit(" + request + ")");
		}

		RangerAccessResult ret = createAccessResult(request);

		if (ret != null && request != null) {

			if (tagPolicyRepository != null) {

				RangerAccessResult tagAccessResult = isAccessAllowedForTagPolicies(request);

				if (tagAccessResult.getIsAccessDetermined()) {

					if (LOG.isDebugEnabled()) {
						LOG.debug("<== RangerPolicyEngineImpl.isAccessAllowedNoAudit(" + request + "): " + tagAccessResult);
					}

					return tagAccessResult;
				}
			}

			List<RangerPolicyEvaluator> evaluators = policyRepository.getPolicyEvaluators();

			if (evaluators != null) {

				boolean foundInCache = policyRepository.setAuditEnabledFromCache(request, ret);

				for (RangerPolicyEvaluator evaluator : evaluators) {
					evaluator.evaluate(request, ret);

					// stop once isAccessDetermined==true && isAuditedDetermined==true
					if (ret.getIsAccessDetermined() && ret.getIsAuditedDetermined()) {
						break;
					}
				}

				if (!foundInCache) {
					policyRepository.storeAuditEnabledInCache(request, ret);
				}

			}
		}

		if (LOG.isDebugEnabled()) {
			LOG.debug("<== RangerPolicyEngineImpl.isAccessAllowedNoAudit(" + request + "): " + ret);
		}

		return ret;
	}

<<<<<<< HEAD
	protected RangerAccessResult isAccessAllowedForTagPolicies(final RangerAccessRequest request) {

		if (LOG.isDebugEnabled()) {
			LOG.debug("==> RangerPolicyEngineImpl.isAccessAllowedForTagPolicies(" + request + ")");
		}

		RangerAccessResult result = createAccessResult(request);

		Map<String, Object> context = request.getContext();
		Object contextObj;

		if (context != null && (contextObj = context.get(KEY_CONTEXT_TAGS)) != null) {

			@SuppressWarnings("unchecked")
			List<RangerResource.RangerResourceTag> resourceTags = (List<RangerResource.RangerResourceTag>) contextObj;

			List<RangerPolicyEvaluator> evaluators;

			if (!CollectionUtils.isEmpty(evaluators = tagPolicyRepository.getPolicyEvaluators())) {

				boolean someTagPolicyDeniedAccess = false;
				boolean someTagPolicyAllowedAccess = false;
				boolean someTagPolicyRequiredAudit = false;
				RangerAccessResult allowedAccessResult = createAccessResult(request);
				RangerAccessResult deniedAccessResult = createAccessResult(request);

				List<RangerTagAuditEvent> tagAuditEvents = new ArrayList<RangerTagAuditEvent>();

				for (RangerResource.RangerResourceTag resourceTag : resourceTags) {
					if (LOG.isDebugEnabled()) {
						LOG.debug("RangerPolicyEngineImpl.isAccessAllowedForTagPolicies: Evaluating policies for tag (" + resourceTag.getName() + ")");
					}

					RangerAccessRequest tagEvalRequest = new RangerTagAccessRequest(resourceTag, getServiceDef().getName(), request);
					RangerAccessResult tagEvalResult = createAccessResult(tagEvalRequest);

					for (RangerPolicyEvaluator evaluator : evaluators) {

						evaluator.evaluate(tagEvalRequest, tagEvalResult);

						if (evaluator.isFinal() ||
								(tagEvalResult.getIsAccessDetermined() && tagEvalResult.getIsAuditedDetermined())) {
							if (LOG.isDebugEnabled()) {
								LOG.debug("RangerPolicyEngineImpl.isAccessAllowedForTagPolicies: concluding eval for  tag-policy-id=" + tagEvalResult.getPolicyId() + " for tag (" + resourceTag.getName() + ") with authorization=" + tagEvalResult.getIsAllowed());
							}
							break;
						}
					}

					if (tagEvalResult.getIsAuditedDetermined()) {
						someTagPolicyRequiredAudit = true;
						// And generate an audit event
						if (tagEvalResult.getIsAccessDetermined()) {
							RangerTagAuditEvent event = new RangerTagAuditEvent(resourceTag.getName(), tagEvalResult);
							tagAuditEvents.add(event);
						}
					}

					if (tagEvalResult.getIsAccessDetermined()) {
						if (tagEvalResult.getIsAllowed()) {
							if (LOG.isDebugEnabled()) {
								LOG.debug("RangerPolicyEngineImpl.isAccessAllowedForTagPolicies: access allowed");
							}
							someTagPolicyAllowedAccess = true;
							allowedAccessResult.setAccessResultFrom(tagEvalResult);
						} else {
							if (LOG.isDebugEnabled()) {
								LOG.debug("RangerPolicyEngineImpl.isAccessAllowedForTagPolicies: access denied");
							}
							someTagPolicyDeniedAccess = true;
							deniedAccessResult.setAccessResultFrom(tagEvalResult);
						}
					}
				}

				if (someTagPolicyDeniedAccess) {
					result.setAccessResultFrom(deniedAccessResult);
				} else if (someTagPolicyAllowedAccess) {
					result.setAccessResultFrom(allowedAccessResult);
				}

				if (someTagPolicyRequiredAudit) {
					if (LOG.isDebugEnabled()) {
						LOG.debug("RangerPolicyEngineImpl.isAccessAllowedForTagPolicies: at least one tag-policy requires audit");
					}
					result.setIsAudited(true);
					RangerTagAuditEvent.processTagEvents(tagAuditEvents, someTagPolicyDeniedAccess);
					// Set processed list into result
					// result.setAuxilaryAuditInfo(tagAuditEvents);
				}
				if (LOG.isDebugEnabled()) {
					LOG.debug("RangerPolicyEngineImpl.isAccessAllowedForTagPolicies() : result=" + result);
					LOG.debug("RangerPolicyEngineImpl.isAccessAllowedForTagPolicies() : auditEventList=" + tagAuditEvents);
				}
			}
		}
		if (LOG.isDebugEnabled()) {
			LOG.debug("<== RangerPolicyEngineImpl.isAccessAllowedForTagPolicies(" + request + ")" );
		}

		return result;
=======
	private void setResourceServiceDef(RangerAccessRequest request) {
		RangerAccessResource resource = request.getResource();

		if (resource.getServiceDef() == null) {
			if (resource instanceof RangerMutableResource) {
				RangerMutableResource mutable = (RangerMutableResource) resource;
				mutable.setServiceDef(getServiceDef());
			} else {
				LOG.debug("RangerPolicyEngineImpl.setResourceServiceDef(): Cannot set ServiceDef in RangerResource.");
			}
		}
>>>>>>> f35d53b8
	}

	@Override
	public String toString( ) {
		StringBuilder sb = new StringBuilder();

		toString(sb);

		return sb.toString();
	}

	public StringBuilder toString(StringBuilder sb) {
		sb.append("RangerPolicyEngineImpl={");

		sb.append("serviceName={").append(this.getServiceName()).append("} ");
		sb.append(policyRepository);

		sb.append("}");

		return sb;
	}
}
class RangerTagResource extends RangerAccessResourceImpl {
	private static final String KEY_TAG = "tag";


	public RangerTagResource(String tagName) {
		super.setValue(KEY_TAG, tagName);
	}
}

class RangerTagAccessRequest extends RangerAccessRequestImpl {
	public RangerTagAccessRequest(RangerResource.RangerResourceTag resourceTag, String componentName, RangerAccessRequest request) {
		super.setResource(new RangerTagResource(resourceTag.getName()));
		super.setUser(request.getUser());
		super.setUserGroups(request.getUserGroups());
		super.setAction(request.getAction());
		super.setAccessType(componentName + ":" + request.getAccessType());
		super.setAccessTime(request.getAccessTime());
		super.setRequestData(request.getRequestData());

		Map<String, Object> requestContext = request.getContext();

		requestContext.put(RangerPolicyEngine.KEY_CONTEXT_TAG_OBJECT, resourceTag);
		requestContext.put(RangerPolicyEngine.KEY_CONTEXT_RESOURCE, request.getResource());

		super.setContext(requestContext);

		super.setClientType(request.getClientType());
		super.setClientIPAddress(request.getClientIPAddress());
		super.setSessionId(request.getSessionId());
	}
}


class RangerTagAuditEvent {
	private final String tagName;
	private final RangerAccessResult result;

	RangerTagAuditEvent(String tagName, RangerAccessResult result) {
		this.tagName = tagName;
		this.result = result;
	}
	@Override
	public String toString( ) {
		StringBuilder sb = new StringBuilder();

		toString(sb);

		return sb.toString();
	}

	public void toString(StringBuilder sb) {
		sb.append("RangerTagAuditEvent={");

		sb.append("tagName={").append(this.tagName).append("} ");
		sb.append("isAccessDetermined={").append(this.result.getIsAccessDetermined()).append("}");
		sb.append("isAllowed={").append(this.result.getIsAllowed()).append("}");
		sb.append("policyId={").append(this.result.getPolicyId()).append("}");
		sb.append("reason={").append(this.result.getReason()).append("}");

		sb.append("}");

	}

	static void processTagEvents(List<RangerTagAuditEvent> tagAuditEvents, final boolean deniedAccess) {
		// Process tagAuditEvents to delete unwanted events

		if (CollectionUtils.isEmpty(tagAuditEvents)) return;

		List<RangerTagAuditEvent> unwantedEvents = new ArrayList<RangerTagAuditEvent> ();
		if (deniedAccess) {
			for (RangerTagAuditEvent auditEvent : tagAuditEvents) {
				RangerAccessResult result = auditEvent.result;
				if (result.getIsAllowed()) {
					unwantedEvents.add(auditEvent);
				}
			}
			tagAuditEvents.removeAll(unwantedEvents);
		}
	}
}<|MERGE_RESOLUTION|>--- conflicted
+++ resolved
@@ -120,17 +120,6 @@
 	}
 
 	@Override
-<<<<<<< HEAD
-	public void enrichContext(RangerAccessRequest request) {
-		if (LOG.isDebugEnabled()) {
-			LOG.debug("==> RangerPolicyEngineImpl.enrichContext(" + request + ")");
-		}
-
-		List<RangerContextEnricher> enrichers = allContextEnrichers;
-
-		if (request != null && !CollectionUtils.isEmpty(enrichers)) {
-			for (RangerContextEnricher enricher : enrichers) {
-=======
 	public void preProcess(RangerAccessRequest request) {
 		if(LOG.isDebugEnabled()) {
 			LOG.debug("==> RangerPolicyEngineImpl.preProcess(" + request + ")");
@@ -138,45 +127,20 @@
 
 		setResourceServiceDef(request);
 
-		List<RangerContextEnricher> enrichers = policyRepository.getContextEnrichers();
+		List<RangerContextEnricher> enrichers = allContextEnrichers;
 
 		if(!CollectionUtils.isEmpty(enrichers)) {
 			for(RangerContextEnricher enricher : enrichers) {
->>>>>>> f35d53b8
 				enricher.enrich(request);
 			}
 		}
 
-<<<<<<< HEAD
-		if (LOG.isDebugEnabled()) {
-			LOG.debug("<== RangerPolicyEngineImpl.enrichContext(" + request + ")");
-=======
 		if(LOG.isDebugEnabled()) {
 			LOG.debug("<== RangerPolicyEngineImpl.preProcess(" + request + ")");
->>>>>>> f35d53b8
-		}
-	}
-
-	@Override
-<<<<<<< HEAD
-	public void enrichContext(Collection<RangerAccessRequest> requests) {
-		if (LOG.isDebugEnabled()) {
-			LOG.debug("==> RangerPolicyEngineImpl.enrichContext(" + requests + ")");
-		}
-
-		List<RangerContextEnricher> enrichers = allContextEnrichers;
-
-		if (!CollectionUtils.isEmpty(requests) && !CollectionUtils.isEmpty(enrichers)) {
-			for (RangerContextEnricher enricher : enrichers) {
-				for (RangerAccessRequest request : requests) {
-					enricher.enrich(request);
-				}
-			}
-		}
-
-		if (LOG.isDebugEnabled()) {
-			LOG.debug("<== RangerPolicyEngineImpl.enrichContext(" + requests + ")");
-=======
+		}
+	}
+
+	@Override
 	public void preProcess(Collection<RangerAccessRequest> requests) {
 		if(LOG.isDebugEnabled()) {
 			LOG.debug("==> RangerPolicyEngineImpl.preProcess(" + requests + ")");
@@ -187,7 +151,7 @@
 				setResourceServiceDef(request);
 			}
 
-			List<RangerContextEnricher> enrichers = policyRepository.getContextEnrichers();
+			List<RangerContextEnricher> enrichers = allContextEnrichers;
 
 			if(CollectionUtils.isNotEmpty(enrichers)) {
 				for(RangerContextEnricher enricher : enrichers) {
@@ -200,7 +164,6 @@
 
 		if(LOG.isDebugEnabled()) {
 			LOG.debug("<== RangerPolicyEngineImpl.preProcess(" + requests + ")");
->>>>>>> f35d53b8
 		}
 	}
 
@@ -398,7 +361,6 @@
 		return ret;
 	}
 
-<<<<<<< HEAD
 	protected RangerAccessResult isAccessAllowedForTagPolicies(final RangerAccessRequest request) {
 
 		if (LOG.isDebugEnabled()) {
@@ -500,7 +462,8 @@
 		}
 
 		return result;
-=======
+	}
+
 	private void setResourceServiceDef(RangerAccessRequest request) {
 		RangerAccessResource resource = request.getResource();
 
@@ -512,7 +475,6 @@
 				LOG.debug("RangerPolicyEngineImpl.setResourceServiceDef(): Cannot set ServiceDef in RangerResource.");
 			}
 		}
->>>>>>> f35d53b8
 	}
 
 	@Override
