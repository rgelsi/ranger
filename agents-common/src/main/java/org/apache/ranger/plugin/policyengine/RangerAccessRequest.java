--- conflicted
+++ resolved
@@ -50,11 +50,9 @@
 	
 	Map<String, Object> getContext();
 
-<<<<<<< HEAD
 	RangerAccessRequest getReadOnlyCopy();
-=======
+
 	ResourceMatchingScope getResourceMatchingScope();
 
 	enum ResourceMatchingScope {SELF, SELF_OR_DESCENDANTS}
->>>>>>> e73fe784
 }